--- conflicted
+++ resolved
@@ -86,9 +86,6 @@
   caffe2::DeviceOption option;
   auto type = device.type();
   option.set_device_type(TypeToProto(type));
-<<<<<<< HEAD
-  option.set_device_id(device.index());
-=======
 
   switch (type) {
     case DeviceType::CPU:
@@ -117,14 +114,10 @@
           "device type, did you forget to update the ProtoToType() and TypeToProto"
           "function to reflect such recent changes?");
   }
->>>>>>> b911ca9b
   return option;
 }
 
 inline CAFFE2_API at::Device OptionToDevice(const caffe2::DeviceOption option) {
-<<<<<<< HEAD
-  return at::Device(ProtoToType(option.device_type()), option.device_id());
-=======
   auto type = option.device_type();
   int32_t id = -1;
   switch (type) {
@@ -141,7 +134,6 @@
       break;
   }
   return at::Device(ProtoToType(type), id);
->>>>>>> b911ca9b
 }
 
 } // namespace caffe2