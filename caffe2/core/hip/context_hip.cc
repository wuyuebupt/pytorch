#include <algorithm>
#include <atomic>
#include <cstdlib>
#include <string>
#include <unordered_map>

#include "caffe2/core/hip/THCCachingAllocator_hip.h"
#include "cub/util_allocator.cuh"
#include "caffe2/core/asan.h"
#include "caffe2/core/blob_stats.h"
#include "caffe2/core/hip/common_miopen.h"
#include "caffe2/core/hip/context_hip.h"
#include "caffe2/core/init.h"
#include "caffe2/core/logging.h"
#include "caffe2/core/tensor.h"
#include "caffe2/utils/string_utils.h"

CAFFE2_DEFINE_string(caffe2_hip_memory_pool,
                     "",
                     "Sets the memory pool used by caffe2. Possible values are "
                     "none, cnmen and cub.");

// For description of CUB caching allocator configuration, see
// https://nvlabs.github.io/cub/structcub_1_1_caching_device_allocator.html
CAFFE2_DEFINE_int(caffe2_cub_bin_growth,
                  8,
                  "If using cub as the memory allocator, sets the growth of bins "
                  "used by the cub pool.");
CAFFE2_DEFINE_int(caffe2_cub_min_bin,
                  3,
                  "If using cub as the memory allocator, sets the min number of "
                  "bins.");
CAFFE2_DEFINE_int(caffe2_cub_max_bin,
                  10,
                  "If using cub as the memory allocator, sets the max number of "
                  "bins.");
CAFFE2_DEFINE_int(caffe2_cub_max_managed_mb,
                  10 * 1024,
                  "If using cub as the memory allocators, sets the maximum amount "
                  "of memory managed in gigabytes");
CAFFE2_DEFINE_bool(caffe2_cub_print_allocation_events,
                   false,
                   "If true CachingDeviceAllocator will print allocation and deallocation "
                   "events to stdout.");

CAFFE2_DEFINE_bool(caffe2_gpu_memory_tracking,
                   false,
                   "If set, logs changes in GPU memory allocations");
CAFFE2_DEFINE_int(caffe2_gpu_memory_report_interval_mb,
                  128,
                  "The threshold in MB on how frequently to report memory changes");

namespace at {

REGISTER_CONTEXT(DeviceType::HIP, caffe2::HIPContext);
} // namespace at

namespace caffe2 {

thread_local ThreadLocalHIPObjects HIPContext::hip_objects_;

// TODO(jiayq): these variables shouldn't be currently accessed during static
// initialization. We should consider moving them to a Mayer's singleton to
// be totally safe against SIOF.

// Static global variables for setting up the memory pool.
HipMemoryPoolType g_hip_memory_pool_type;

// For cub allocator
std::unique_ptr<cub::CachingDeviceAllocator> g_cub_allocator;

std::unique_ptr<THCCachingAllocator> g_thc_allocator;
// an unordered map that holds the map from the cuda memory pointer to the
// device id that it is allocated from. This is used in the cuda memory pool
// cases, where we need the device id to carry out the deletion.
// Note(jiayq): an alternate approach is to use cudaGetPointerAttributes, but
// that is usually quite slow. We might want to benchmark the speed difference
// though.
// Note(jiayq): another alternate approach is to augment the Tensor class that
// would allow one to record the device id. However, this does not address any
// non-tensor allocation and deallocation.
// Ideally, a memory pool should already have the device id information, as
// long as we are using UVA (as of CUDA 5 and later) so the addresses are
// unique.
static std::unordered_map<void*, uint8_t> g_hip_device_affiliation;

// Data structures for optional memory tracking. Access to these structures
// is garded by the HIPContext::mutex.
static std::unordered_map<void*, long> g_size_map;
static std::vector<long> g_total_by_gpu_map(CAFFE2_COMPILE_TIME_MAX_HIP_GPUS, 0);
static std::vector<long> g_max_by_gpu_map(CAFFE2_COMPILE_TIME_MAX_HIP_GPUS, 0);

static long g_total_mem = 0;
static long g_last_rep  = 0;

HipMemoryPoolType GetHipMemoryPoolType() { return g_hip_memory_pool_type; }

///////////////////////////////////////////////////////////////////////////////
// A wrapper to allow us to lazily initialize all HIP environments that Caffe
// uses. This gets done the first time a caffe2::HIPContext::New() gets called
// which is probably the decisive indication that this caffe2 run is going to
// use GPUs. We avoid HIP initialization with core/init.h functionalities so
// that we have minimal resource impact in case we will need to run multiple
// caffe2 instances on a GPU machine.
///////////////////////////////////////////////////////////////////////////////

static void Caffe2InitializeHip()
{
    // If the current run does not have any HIP devices, do nothing.
    if(!HasHipGPU())
    {
        VLOG(1) << "No HIP gpu present. Skipping.";
        return;
    }
    // Check if the number of GPUs matches the expected compile-time max number
    // of GPUs.
    CAFFE_ENFORCE_LE(NumHipDevices(),
                     CAFFE2_COMPILE_TIME_MAX_HIP_GPUS,
                     "Number of HIP devices on the machine is larger than the compiled "
                     "max number of gpus expected (",
                     CAFFE2_COMPILE_TIME_MAX_HIP_GPUS,
                     "). Increase that and recompile the caffe binary.");

    for(int i = 0; i < NumHipDevices(); ++i)
    {
        DeviceGuard g(i);
        // Enable peer access.
        const int peer_group = i / CAFFE2_HIP_MAX_PEER_SIZE;
        const int peer_start = peer_group * CAFFE2_HIP_MAX_PEER_SIZE;
        const int peer_end = std::min(NumHipDevices(), (peer_group + 1) * CAFFE2_HIP_MAX_PEER_SIZE);
        VLOG(1) << "Enabling peer access within group #" << peer_group << ", from gpuid "
                << peer_start << " to " << peer_end - 1 << ", for gpuid " << i << ".";

        for(int j = peer_start; j < peer_end; ++j)
        {
            if(i == j)
                continue;
            int can_access;
            HIP_ENFORCE(hipDeviceCanAccessPeer(&can_access, i, j));
            if(can_access)
            {
                VLOG(1) << "Enabling peer access from " << i << " to " << j;
                // Note: just for future reference, the 0 here is not a gpu id, it is
                // a reserved flag for hipDeviceEnablePeerAccess that should always be
                // zero currently.
                HIP_ENFORCE(hipDeviceEnablePeerAccess(j, 0));
            }
        }
    }

    // CheckMiOpenVersions();
}

static void SetUpCub()
{
    VLOG(1) << "Setting up cub memory pool.";
    // Sets up the cub memory pool
    try
    {
        g_cub_allocator.reset(
            new cub::CachingDeviceAllocator(FLAGS_caffe2_cub_bin_growth,
                                            FLAGS_caffe2_cub_min_bin,
                                            FLAGS_caffe2_cub_max_bin,
                                            size_t(FLAGS_caffe2_cub_max_managed_mb) * 1024L * 1024L,
                                            false,
                                            FLAGS_caffe2_cub_print_allocation_events));
    }
    catch(...)
    {
        CAFFE_THROW("Some error happened at cub initialization.");
    }
    VLOG(1) << "Done setting up cub memory pool.";
}

static void Caffe2SetHIPMemoryPool()
{
    if(FLAGS_caffe2_hip_memory_pool == "" || FLAGS_caffe2_hip_memory_pool == "none")
    {
        g_hip_memory_pool_type = HipMemoryPoolType::NONE;
    }
    else if(FLAGS_caffe2_hip_memory_pool == "cnmem")
    {
        CAFFE_THROW("CNMEM is no longer used by Caffe2. Use cub instead. "
                    "This error message may go away in the future.");
    }
    else if(FLAGS_caffe2_hip_memory_pool == "cub")
    {
        // Sets up cub.
        g_hip_memory_pool_type = HipMemoryPoolType::CUB;
        SetUpCub();
    }
    else if(FLAGS_caffe2_hip_memory_pool == "thc")
    {
        g_hip_memory_pool_type = HipMemoryPoolType::THC;
        g_thc_allocator.reset(new THCCachingAllocator());
    }
    else
    {
        CAFFE_THROW("Unrecognized HIP memory pool type: ", FLAGS_caffe2_hip_memory_pool);
    }
}

// An initialization function that sets the CPU side to use pinned cpu
// allocator.
void Caffe2UsePinnedCPUAllocator()
{
#if CAFFE2_ASAN_ENABLED
    // Note(jiayq): for more details, see
    //     https://github.com/google/sanitizers/issues/629
    LOG(WARNING) << "There are known issues between address sanitizer and "
                    "hipHostMalloc. As a result, caffe2 will not enable pinned "
                    "memory allocation in asan mode. If you are expecting any "
                    "behavior that depends on asan, be advised that it is not "
                    "turned on.";
#else
    if(!HasHipGPU())
    {
        VLOG(1) << "No GPU present. I won't use pinned allocator then.";
        return;
    }
    VLOG(1) << "Caffe2 gpu: setting CPUAllocator to PinnedCPUAllocator.";
    SetCPUAllocator(new PinnedCPUAllocator());
#endif
}

// Caffe2HipInitializerHelper is a minimal struct whose sole purpose is to
// detect the first hint that this Caffe2 run is going to use GPU: either
// HIPContext is initialized or HIPContext::New is called. It then runs
// all the related cuda initialization functions.
namespace {
struct Caffe2HipInitializerHelper
{
    Caffe2HipInitializerHelper()
    {
        // We cannot use bool because nvcc changes bool to __nv_bool which does
        // not have a std::atomic instantiation.
        static std::atomic<char> first_call(1);
        if(first_call.fetch_and((char)0))
        {
            Caffe2InitializeHip();
            Caffe2SetHIPMemoryPool();
            Caffe2UsePinnedCPUAllocator();
        }
    }
};

} // namespace

/**
 * A utility function to rectify the gpu id. If the context specifies the
 * gpu id to be -1, it means that we will just use the current gpu id when
 * the function is being called.
 */
static inline int RectifyGPUID(const int gpu_id) {
  return gpu_id == -1 ? CaffeHipGetDevice() : gpu_id;
}

HIPContext::HIPContext(const int gpu_id)
    : gpu_id_(RectifyGPUID(gpu_id)), random_seed_(RandomNumberSeed()) {
  static Caffe2HipInitializerHelper g_hip_initializer_;
}

HIPContext::HIPContext(const DeviceOption& option)
    : gpu_id_(
          option.has_hip_gpu_id() ? RectifyGPUID(option.hip_gpu_id())
                                  : CaffeHipGetDevice()),
      random_seed_(
          option.has_random_seed() ? option.random_seed()
                                   : RandomNumberSeed()) {
  static Caffe2HipInitializerHelper g_hip_initializer_;
  DCHECK_EQ(option.device_type(), PROTO_HIP);
}

// shared mutex to lock out alloc / free during NCCL launches
std::mutex& HIPContext::mutex()
{
    static std::mutex m;
    return m;
}

std::vector<long> HIPContext::TotalMemoryByGpu()
{
    std::lock_guard<std::mutex> lock(HIPContext::mutex());
    CAFFE_ENFORCE(FLAGS_caffe2_gpu_memory_tracking,
                  "Pass --caffe2_gpu_memory_tracking to enable memory stats");
    return g_total_by_gpu_map;
}

std::vector<long> HIPContext::MaxMemoryByGpu()
{
    std::lock_guard<std::mutex> lock(HIPContext::mutex());
    CAFFE_ENFORCE(FLAGS_caffe2_gpu_memory_tracking,
                  "Pass --caffe2_gpu_memory_tracking to enable memory stats");
    return g_max_by_gpu_map;
}

namespace {
void TrackMemoryAlloc(size_t nbytes)
{
    int this_gpu = CaffeHipGetDevice();
    g_total_by_gpu_map[this_gpu] += nbytes;
    g_max_by_gpu_map[this_gpu] = std::max(g_max_by_gpu_map[this_gpu], g_total_by_gpu_map[this_gpu]);
    g_total_mem += nbytes;
    if(g_total_mem - g_last_rep > FLAGS_caffe2_gpu_memory_report_interval_mb * 1024 * 1024)
    {
        for(int gpu = 0; gpu < g_total_by_gpu_map.size(); gpu++)
        {
            long t     = g_total_by_gpu_map[gpu];
            long max_t = g_max_by_gpu_map[gpu];
            if(max_t > 0)
            {
                if(max_t != t)
                {
                    LOG(INFO) << "GPU " << gpu << ": " << t / 1024 / 1024 << " MB"
                              << " (max: " << max_t / 1024 / 1024 << " MB)";
                }
                else
                {
                    LOG(INFO) << "GPU " << gpu << ": " << t / 1024 / 1024 << " MB";
                }
            }
        }
        LOG(INFO) << "Total: " << g_total_mem / 1024 / 1024 << " MB";
        g_last_rep = g_total_mem;
    }
}
}

struct DefaultHIPAllocator final : public at::Allocator {
  DefaultHIPAllocator() {}
  ~DefaultHIPAllocator() override {}
  at::DataPtr allocate(size_t nbytes) const override {
    // Lock the mutex
    std::lock_guard<std::mutex> lock(HIPContext::mutex());
    // A one-time caffe2 cuda initializer.
    static Caffe2HipInitializerHelper g_hip_initializer_;
    void* ptr = nullptr;

    if (FLAGS_caffe2_gpu_memory_tracking) {
      TrackMemoryAlloc(nbytes);
    }
    switch (g_hip_memory_pool_type) {
      case HipMemoryPoolType::NONE:
        HIP_ENFORCE(hipMalloc(&ptr, nbytes));
        if(FLAGS_caffe2_gpu_memory_tracking)
        {
          g_size_map[ptr] = nbytes;
          g_hip_device_affiliation[ptr] = CaffeHipGetDevice();
        }
        return {ptr, ptr, &Delete, at::Device(HIP)};
    case HipMemoryPoolType::CUB:
        HIP_ENFORCE(g_cub_allocator->DeviceAllocate(&ptr, nbytes));
        g_hip_device_affiliation[ptr] = CaffeHipGetDevice();
        VLOG(2) << "CUB allocating pointer " << ptr << " on device " << CaffeHipGetDevice();
        if(FLAGS_caffe2_gpu_memory_tracking)
        {
          g_size_map[ptr] = nbytes;
        }
        return {ptr, ptr, &Delete, at::Device(HIP)};
    case HipMemoryPoolType::THC:
        HIP_ENFORCE(g_thc_allocator->Alloc(&ptr, nbytes, 0 /* stream */));
        if (FLAGS_caffe2_gpu_memory_tracking)
        {
          g_size_map[ptr]                = nbytes;
          g_hip_device_affiliation[ptr] = CaffeHipGetDevice();
        }
        return {ptr, ptr, &Delete, at::Device(HIP)};
    }
    return {nullptr, nullptr, &Delete, at::Device(HIP)};
  }

  static void Delete(void* ptr) {
    // lock the mutex
    std::lock_guard<std::mutex> lock(HIPContext::mutex());

    if (FLAGS_caffe2_gpu_memory_tracking) {
      auto sz_it = g_size_map.find(ptr);
      DCHECK(sz_it != g_size_map.end());
      auto aff_it = g_hip_device_affiliation.find(ptr);
      DCHECK(aff_it != g_hip_device_affiliation.end());
      g_total_mem -= sz_it->second;
      g_total_by_gpu_map[aff_it->second] -= sz_it->second;
      g_size_map.erase(sz_it);
    }

    switch (g_hip_memory_pool_type) {
      case HipMemoryPoolType::NONE: {
        // If memory pool is not set up, use simple hipFree.
        hipError_t error = hipFree(ptr);
        // For some reason, in Python runtime we sometimes delete a data pointer
        // after the cuda runtime exits - this is odd but is probably caused by
        // a static workspace that pycaffe2 uses, and the destruction got
        // entangled in some race condition. Anyway, since cuda runtime is exiting
        // anyway, we will not need to worry about memory leak, so we basically
        // ignore it. This is definitely not ideal but works for now.
        if(error != hipSuccess)
        {
          LOG(FATAL) << "Error at: " << __FILE__ << ":" << __LINE__ << ": "
                     << hipGetErrorString(error);
        }

        if(FLAGS_caffe2_gpu_memory_tracking)
        {
          g_hip_device_affiliation.erase(g_hip_device_affiliation.find(ptr));
        }

        break;
      }
      case HipMemoryPoolType::CUB: {
        auto it = g_hip_device_affiliation.find(ptr);
        DCHECK(it != g_hip_device_affiliation.end());
        VLOG(2) << "CUB freeing pointer " << ptr << " on device " << it->second;
        HIP_ENFORCE(g_cub_allocator->DeviceFree(it->second, ptr));
        g_hip_device_affiliation.erase(it);
        break;
      }
      case HipMemoryPoolType::THC: {
        HIP_ENFORCE(g_thc_allocator->Free(ptr));
        if (FLAGS_caffe2_gpu_memory_tracking) {
          g_hip_device_affiliation.erase(g_hip_device_affiliation.find(ptr));
        }
        break;
      }
    }
  }

  at::DeleterFnPtr raw_deleter() const override {
    return &Delete;
  }
};

static std::unique_ptr<at::Allocator> g_hip_allocator(
    new DefaultHIPAllocator());
at::Allocator* GetHIPAllocator() {
  return g_hip_allocator.get();
}

<<<<<<< HEAD
void SetHIPAllocator(at::Allocator* alloc) {
  g_hip_allocator.reset(alloc);
}

REGISTER_ALLOCATOR(HIP, GetHIPAllocator());

=======
>>>>>>> 0571d541
BaseStaticContext* GetHIPStaticContext() {
  static HIPStaticContext context;
  return &context;
}

REGISTER_STATIC_CONTEXT(HIP, GetHIPStaticContext());

} // namespace caffe2<|MERGE_RESOLUTION|>--- conflicted
+++ resolved
@@ -429,21 +429,8 @@
   }
 };
 
-static std::unique_ptr<at::Allocator> g_hip_allocator(
-    new DefaultHIPAllocator());
-at::Allocator* GetHIPAllocator() {
-  return g_hip_allocator.get();
-}
-
-<<<<<<< HEAD
-void SetHIPAllocator(at::Allocator* alloc) {
-  g_hip_allocator.reset(alloc);
-}
-
-REGISTER_ALLOCATOR(HIP, GetHIPAllocator());
-
-=======
->>>>>>> 0571d541
+REGISTER_ALLOCATOR(HIP, new DefaultHIPAllocator());
+
 BaseStaticContext* GetHIPStaticContext() {
   static HIPStaticContext context;
   return &context;
