#pragma once

#include <atomic>
#include <cassert>
#include <cstdlib>
#include <iostream>
#include <memory>
#include <mutex>
#include <type_traits>
#include <unordered_map>
#include <unordered_set>
#include <vector>
#include <complex>
#ifdef __GXX_RTTI
#include <typeinfo>
#endif

#include <exception>

#include "caffe2/core/macros.h"
#include "ATen/core/Backtrace.h"
#include "ATen/core/C++17.h"
#include "ATen/core/Error.h"
#include "ATen/core/Half.h"
#include "ATen/core/IdWrapper.h"
#include "ATen/core/Macros.h"

#include "c10/util/Type.h"

/*
 * TypeIdentifier is a small type containing an id.
 * Types must be registered using CAFFE_KNOWN_TYPE() for them to have a type id.
 * If a type is registered, you can also create an object containing meta data
 * like constructor, destructor, stringified name, ... about the type by calling
 * TypeMeta::Make<T>. This returns a TypeMeta() object, which is basically just
 * a pointer to the type information, so it's cheap to pass around.
 */

// TODO: This file is still in the caffe2 namespace, despite living
// in the ATen directory.  This is because the macro
// CAFFE_KNOWN_TYPE defines a template specialization, which relies
// on the namespace of TypeMeta matching the namespace where the macro is
// called.  This requires us to fix all of the call-sites, which I want to do
// later.  So the namespace is not fixed at the moment.

// Make at::Half a fundamental type.
namespace std {
template<>
struct is_fundamental<at::Half> : std::true_type {
};
}  // namespace std

namespace caffe2 {

/**
 * A type id is a unique id for a given C++ type.
 * You need to register your types using CAFFE_KNOWN_TYPE(MyType) to be able to
 * use TypeIdentifier with custom types. This is for example used to store the
 * dtype of tensors.
 */
class CAFFE2_API TypeIdentifier final
    : public at::IdWrapper<TypeIdentifier, uint16_t> {
 public:
  static TypeIdentifier createTypeId();

  friend std::ostream& operator<<(
      std::ostream& stream,
      TypeIdentifier typeId);
  friend bool operator<(TypeIdentifier lhs, TypeIdentifier rhs);

  // 0 is uint8_t (due to ScalarType BC constraint)
  static constexpr TypeIdentifier uninitialized() {
    return TypeIdentifier(11);
  }

  /**
   * Returns the unique id for the given type T. The id is unique for the type T
   * in the sense that for any two different types, their ids are different; for
   * the same type T, the id remains the same over different calls of the
   * function. However, this is not guaranteed over different runs, as the id
   * is generated during run-time. Do NOT serialize the id for storage.
   */
  template <typename T>
  CAFFE2_API static TypeIdentifier Get();

 private:
  constexpr explicit TypeIdentifier(uint16_t id) : IdWrapper(id) {}
  friend class TypeMeta;
};

// Allow usage in std::map / std::set
// TODO Disallow this and rather use std::unordered_map/set everywhere
inline bool operator<(TypeIdentifier lhs, TypeIdentifier rhs) {
  return lhs.underlyingId() < rhs.underlyingId();
}

inline std::ostream& operator<<(
    std::ostream& stream,
    caffe2::TypeIdentifier typeId) {
  return stream << typeId.underlyingId();
}

} // namespace caffe2

namespace at {
using DataType = caffe2::TypeIdentifier;
}

AT_DEFINE_HASH_FOR_IDWRAPPER(caffe2::TypeIdentifier)

namespace caffe2 {

namespace detail {

// This struct holds the actual type information. There will be
// one allocated per type. TypeMeta objects will then point to the struct
// instance for the type they're configured for.
struct TypeMetaData final {
  using PlacementNew = void(void*, size_t);
  using TypedCopy = void(const void*, void*, size_t);
  using TypedDestructor = void(void*, size_t);

  TypeMetaData() = delete;
  constexpr TypeMetaData(
    size_t itemsize,
    PlacementNew* ctor,
    TypedCopy* copy,
    TypedDestructor* dtor,
    TypeIdentifier id,
    const char* name) noexcept
  : itemsize_(itemsize), ctor_(ctor), copy_(copy), dtor_(dtor), id_(id), name_(name) {}

  size_t itemsize_;
  PlacementNew* ctor_;
  TypedCopy* copy_;
  TypedDestructor* dtor_;
  TypeIdentifier id_;
  const char* name_;
};

// Mechanism for throwing errors which can't be prevented at compile time
// due to type erasure. E.g. somebody calling TypeMeta::copy() for
// non-copyable type. Right now just throws exception but is implemented
// in .cpp to manage dependencies
CAFFE2_API void _ThrowRuntimeTypeLogicError(const std::string& msg);

/**
 * Placement new function for the type.
 */
template <typename T>
inline void _Ctor(void* ptr, size_t n) {
  T* typed_ptr = static_cast<T*>(ptr);
  for (size_t i = 0; i < n; ++i) {
    new (typed_ptr + i) T;
  }
}

template <typename T>
inline void _CtorNotDefault(void* /*ptr*/, size_t /*n*/) {
  _ThrowRuntimeTypeLogicError(
      "Type " + std::string(c10::demangle_type<T>()) +
      " is not default-constructible.");
}

template<
    typename T,
    c10::guts::enable_if_t<
        std::is_fundamental<T>::value || std::is_pointer<T>::value>* = nullptr>
inline constexpr TypeMetaData::PlacementNew* _PickCtor() {
  return nullptr;
}

template <
    typename T,
    c10::guts::enable_if_t<
        !(std::is_fundamental<T>::value || std::is_pointer<T>::value) &&
        std::is_default_constructible<T>::value
    >* = nullptr>
inline constexpr TypeMetaData::PlacementNew* _PickCtor() {
  return &_Ctor<T>;
}

template <
    typename T,
    c10::guts::enable_if_t<
        !(std::is_fundamental<T>::value || std::is_pointer<T>::value) &&
        !std::is_default_constructible<T>::value
    >* = nullptr>
inline constexpr TypeMetaData::PlacementNew* _PickCtor() {
  return &_CtorNotDefault<T>;
}

/**
 * Typed copy function for classes.
 */
template <typename T>
inline void _Copy(const void* src, void* dst, size_t n) {
  const T* typed_src = static_cast<const T*>(src);
  T* typed_dst = static_cast<T*>(dst);
  for (size_t i = 0; i < n; ++i) {
    typed_dst[i] = typed_src[i];
  }
}

/**
 * A placeholder function for types that do not allow assignment.
 */
template <typename T>
inline void _CopyNotAllowed(const void* /*src*/, void* /*dst*/, size_t /*n*/) {
  _ThrowRuntimeTypeLogicError(
      "Type " + std::string(c10::demangle_type<T>()) +
      " does not allow assignment.");
}

template<
    typename T,
    c10::guts::enable_if_t<std::is_fundamental<T>::value || std::is_pointer<T>::value>* = nullptr
    >
inline constexpr TypeMetaData::TypedCopy* _PickCopy() {
  return nullptr;
}

template <
    typename T,
    c10::guts::enable_if_t<
        !(std::is_fundamental<T>::value || std::is_pointer<T>::value) &&
        std::is_copy_assignable<T>::value
    >* = nullptr>
inline constexpr TypeMetaData::TypedCopy* _PickCopy() {
  return &_Copy<T>;
}

template <
    typename T,
    c10::guts::enable_if_t<
        !(std::is_fundamental<T>::value || std::is_pointer<T>::value) &&
        !std::is_copy_assignable<T>::value
    >* = nullptr>
inline constexpr TypeMetaData::TypedCopy* _PickCopy() {
  return &_CopyNotAllowed<T>;
}

/**
 * Destructor for non-fundamental types.
 */
template <typename T>
inline void _Dtor(void* ptr, size_t n) {
  T* typed_ptr = static_cast<T*>(ptr);
  for (size_t i = 0; i < n; ++i) {
    typed_ptr[i].~T();
  }
}

template<
    typename T,
    c10::guts::enable_if_t<std::is_fundamental<T>::value || std::is_pointer<T>::value>* = nullptr
    >
inline constexpr TypeMetaData::TypedDestructor* _PickDtor() {
  return nullptr;
}

template<
    typename T,
    c10::guts::enable_if_t<!(std::is_fundamental<T>::value || std::is_pointer<T>::value)>* = nullptr
    >
inline constexpr TypeMetaData::TypedDestructor* _PickDtor() {
  return &_Dtor<T>;
}

#ifdef __GXX_RTTI
<<<<<<< HEAD
template <class T>
const char* _typeName(const char* literalName) noexcept {
  std::ignore = literalName; // suppress unused warning
  static const std::string name = at::demangle(typeid(T).name());
=======
  std::ignore = literal_name; // suppress unused warning
  static const std::string name = c10::demangle(typeid(T).name());
>>>>>>> c6f0fe5f
  return name.c_str();
}
#else
template <class T>
constexpr const char* _typeName(const char* literalName) noexcept {
  return literalName;
}
#endif

template<class T>
inline TypeMetaData _makeTypeMetaDataInstance(const char* typeName) {
  return {
    sizeof(T),
    _PickCtor<T>(),
    _PickCopy<T>(),
    _PickDtor<T>(),
    TypeIdentifier::Get<T>(),
    typeName
  };
}

class _Uninitialized final {};

} // namespace detail

/**
 * TypeMeta is a thin class that allows us to store the type of a container such
 * as a blob, or the data type of a tensor, with a unique run-time id. It also
 * stores some additional data such as the item size and the name of the type
 * for run-time inspection.
 */
class CAFFE2_API TypeMeta {
 public:
  using PlacementNew = detail::TypeMetaData::PlacementNew;
  using TypedCopy = detail::TypeMetaData::TypedCopy;
  using TypedDestructor = detail::TypeMetaData::TypedDestructor;

  /** Create a dummy TypeMeta object. To create a TypeMeta object for a specific
   * type, use TypeMeta::Make<T>().
   */
  TypeMeta() noexcept;

  /**
   * Copy constructor.
   */
  constexpr TypeMeta(const TypeMeta& src) noexcept = default;

  /**
   * Assignment operator.
   */
  AT_CPP14_CONSTEXPR TypeMeta& operator=(const TypeMeta& src) noexcept =
      default;

  constexpr TypeMeta(TypeMeta&& rhs) noexcept = default;

 private:
  // TypeMeta can only be created by Make, making sure that we do not
  // create incorrectly mixed up TypeMeta objects.
  constexpr TypeMeta(const detail::TypeMetaData* data) noexcept : data_(data) {}

 public:
  /**
   * Returns the type id.
   */
  constexpr TypeIdentifier id() const noexcept {
    return data_->id_;
  }
  /**
   * Returns the size of the item.
   */
  constexpr size_t itemsize() const noexcept {
    return data_->itemsize_;
  }
  /**
   * Returns the placement new function pointer for individual items.
   */
  constexpr PlacementNew* ctor() const noexcept {
    return data_->ctor_;
  }
  /**
   * Returns the typed copy function pointer for individual iterms.
   */
  constexpr TypedCopy* copy() const noexcept {
    return data_->copy_;
  }
  /**
   * Returns the destructor function pointer for individual items.
   */
  constexpr TypedDestructor* dtor() const noexcept {
    return data_->dtor_;
  }
  /**
   * Returns a printable name for the type.
   */
  constexpr const char* name() const noexcept {
    return data_->name_;
  }

  friend bool operator==(const TypeMeta& lhs, const TypeMeta& rhs) noexcept;

  template <typename T>
  constexpr bool Match() const noexcept {
    return (*this == Make<T>());
  }

  // Below are static functions that can be called by passing a specific type.

  template <class T>
  static TypeIdentifier Id() noexcept {
    return TypeIdentifier::Get<T>();
  }

  template <class T>
  static const char* TypeName() noexcept {
    return Make<T>().name();
  }

  template <class T>
  static constexpr size_t ItemSize() noexcept {
    return sizeof(T);
  }

  /**
   * Returns a TypeMeta object that corresponds to the typename T.
   */
  template <typename T>
  static TypeMeta Make() {
    // The instance pointed to is declared here, but defined in a .cpp file.
    // We need to silence the compiler warning about using an undefined
    // variable template. '-Wpragmas' and '-Wunknown-warning-option' has to be
    // disabled for compilers that don't know '-Wundefined-var-template' and
    // would error at our attempt to disable it.
#pragma GCC diagnostic push
#pragma GCC diagnostic ignored "-Wpragmas"
#pragma GCC diagnostic ignored "-Wunknown-warning-option"
#pragma GCC diagnostic ignored "-Wundefined-var-template"
    return TypeMeta(_typeMetaDataInstance<T>());
#pragma GCC diagnostic pop
  }

 private:
  const detail::TypeMetaData* data_;

  template<class T>
  CAFFE2_API static const detail::TypeMetaData* _typeMetaDataInstance() noexcept;
};

template<>
C10_EXPORT const detail::TypeMetaData* TypeMeta::_typeMetaDataInstance<detail::_Uninitialized>() noexcept;

inline TypeMeta::TypeMeta() noexcept : data_(_typeMetaDataInstance<detail::_Uninitialized>()) {}

inline bool operator==(const TypeMeta& lhs, const TypeMeta& rhs) noexcept {
  return (lhs.data_ == rhs.data_);
}
inline bool operator!=(const TypeMeta& lhs, const TypeMeta& rhs) noexcept {
  return !operator==(lhs, rhs);
}

/**
 * Register unique id for a type so it can be used in TypeMeta context, e.g. be
 * used as a type for Blob or for Tensor elements.
 *
 * CAFFE_KNOWN_TYPE does explicit instantiation of TypeIdentifier::Get<T>
 * template function and thus needs to be put in a single translation unit (.cpp
 * file) for a given type T. Other translation units that use type T as a type
 * of the caffe2::Blob or element type of caffe2::Tensor need to depend on the
 * translation unit that contains CAFFE_KNOWN_TYPE declaration via regular
 * linkage dependencies.
 *
 * NOTE: the macro needs to be invoked in ::caffe2 namespace
 */
// Implementation note: in MSVC, we will need to prepend the CAFFE2_API
// keyword in order to get things compiled properly. in Linux, gcc seems to
// create attribute ignored error for explicit template instantiations, see
//   http://www.open-std.org/jtc1/sc22/wg21/docs/papers/2017/p0537r0.html
//   https://gcc.gnu.org/bugzilla/show_bug.cgi?id=51930
// and as a result, we define these two macros slightly differently.
#if defined(_MSC_VER) || defined(__clang__)
#define EXPORT_IF_NOT_GCC C10_EXPORT
#else
#define EXPORT_IF_NOT_GCC
#endif

#define _CAFFE_KNOWN_TYPE_DEFINE_TYPEMETADATA_INSTANCE(T, Counter)        \
  namespace detail {                                                      \
  const TypeMetaData MACRO_CONCAT(_typeMetaDataInstance_, Counter) =      \
      _makeTypeMetaDataInstance<T>(_typeName<T>(#T));                     \
  }                                                                       \
  template<>                                                              \
  EXPORT_IF_NOT_GCC const detail::TypeMetaData* TypeMeta::_typeMetaDataInstance<T>() noexcept {     \
    return &MACRO_CONCAT(detail::_typeMetaDataInstance_, Counter);        \
  }
#define CAFFE_KNOWN_TYPE(T)                                               \
  template <>                                                             \
  EXPORT_IF_NOT_GCC TypeIdentifier TypeIdentifier::Get<T>() {             \
    static const TypeIdentifier type_id = TypeIdentifier::createTypeId(); \
    return type_id;                                                       \
  }                                                                       \
  _CAFFE_KNOWN_TYPE_DEFINE_TYPEMETADATA_INSTANCE(T, __COUNTER__)

/**
 * CAFFE_DECLARE_PREALLOCATED_KNOWN_TYPE is used
 * to preallocate ids for types that are queried very often so that they
 * can be resolved at compile time. Please use CAFFE_KNOWN_TYPE() instead
 * for your own types to allocate dynamic ids for them.
 */
#ifdef _MSC_VER
#define CAFFE_DECLARE_PREALLOCATED_KNOWN_TYPE(PreallocatedId, T)              \
  template <>                                                                 \
  inline C10_EXPORT TypeIdentifier TypeIdentifier::Get<T>() {                 \
    return TypeIdentifier(PreallocatedId);                                    \
  }                                                                           \
  namespace detail {                                                          \
  CAFFE2_API extern const TypeMetaData                                        \
      MACRO_CONCAT(_typeMetaDataInstance_preallocated_, PreallocatedId);      \
  }
#define CAFFE_DEFINE_PREALLOCATED_KNOWN_TYPE(PreallocatedId, T)               \
  namespace detail {                                                          \
  CAFFE2_API const TypeMetaData                                               \
    MACRO_CONCAT(_typeMetaDataInstance_preallocated_, PreallocatedId)         \
      = _makeTypeMetaDataInstance<T>(_typeName<T>(#T));                       \
  }                                                                           \
  template<>                                                                  \
  C10_EXPORT const detail::TypeMetaData* TypeMeta::_typeMetaDataInstance<T>() noexcept { \
    return &MACRO_CONCAT(detail::_typeMetaDataInstance_preallocated_, PreallocatedId);   \
  }
#else // _MSC_VER
#define CAFFE_DECLARE_PREALLOCATED_KNOWN_TYPE(PreallocatedId, T)              \
  template <>                                                                 \
  inline C10_EXPORT TypeIdentifier TypeIdentifier::Get<T>() {                 \
    return TypeIdentifier(PreallocatedId);                                    \
  }                                                                           \
  namespace detail {                                                          \
  C10_EXPORT extern const TypeMetaData                                        \
      MACRO_CONCAT(_typeMetaDataInstance_preallocated_, PreallocatedId);      \
  }                                                                           \
  template<>                                                                  \
  inline const detail::TypeMetaData* TypeMeta::_typeMetaDataInstance<T>() noexcept {    \
    return &MACRO_CONCAT(detail::_typeMetaDataInstance_preallocated_, PreallocatedId);  \
  }
#define CAFFE_DEFINE_PREALLOCATED_KNOWN_TYPE(PreallocatedId, T)               \
  namespace detail {                                                          \
  const TypeMetaData MACRO_CONCAT(_typeMetaDataInstance_preallocated_, PreallocatedId)  \
      = _makeTypeMetaDataInstance<T>(_typeName<T>(#T));                       \
  }
#endif

// Note: we have preallocated the numbers so they line up exactly
// with at::ScalarType's numbering.  All other numbers do not matter.

struct _CaffeHighestPreallocatedTypeId final {};
// TODO static_assert number of declare/define align
CAFFE_DECLARE_PREALLOCATED_KNOWN_TYPE(0, uint8_t)
CAFFE_DECLARE_PREALLOCATED_KNOWN_TYPE(1, int8_t)
CAFFE_DECLARE_PREALLOCATED_KNOWN_TYPE(2, int16_t)
CAFFE_DECLARE_PREALLOCATED_KNOWN_TYPE(3, int)
CAFFE_DECLARE_PREALLOCATED_KNOWN_TYPE(4, int64_t)
CAFFE_DECLARE_PREALLOCATED_KNOWN_TYPE(5, at::Half)
CAFFE_DECLARE_PREALLOCATED_KNOWN_TYPE(6, float)
CAFFE_DECLARE_PREALLOCATED_KNOWN_TYPE(7, double)
CAFFE_DECLARE_PREALLOCATED_KNOWN_TYPE(8, at::ComplexHalf)
CAFFE_DECLARE_PREALLOCATED_KNOWN_TYPE(9, std::complex<float>)
CAFFE_DECLARE_PREALLOCATED_KNOWN_TYPE(10, std::complex<double>)
// 11 = undefined type id
// 12 = Tensor (defined in tensor.h)
CAFFE_DECLARE_PREALLOCATED_KNOWN_TYPE(13, std::string)
CAFFE_DECLARE_PREALLOCATED_KNOWN_TYPE(14, bool)
CAFFE_DECLARE_PREALLOCATED_KNOWN_TYPE(15, uint16_t)
CAFFE_DECLARE_PREALLOCATED_KNOWN_TYPE(16, char)
CAFFE_DECLARE_PREALLOCATED_KNOWN_TYPE(17, std::unique_ptr<std::mutex>)
CAFFE_DECLARE_PREALLOCATED_KNOWN_TYPE(18, std::unique_ptr<std::atomic<bool>>)
CAFFE_DECLARE_PREALLOCATED_KNOWN_TYPE(19, std::vector<int32_t>)
CAFFE_DECLARE_PREALLOCATED_KNOWN_TYPE(20, std::vector<int64_t>)
CAFFE_DECLARE_PREALLOCATED_KNOWN_TYPE(21, std::vector<unsigned long>)
CAFFE_DECLARE_PREALLOCATED_KNOWN_TYPE(22, bool*)
CAFFE_DECLARE_PREALLOCATED_KNOWN_TYPE(23, char*)
CAFFE_DECLARE_PREALLOCATED_KNOWN_TYPE(24, int*)

// For some of the compilers, long is definied separately from int32_t and
// int64_t. As a result we will need to actually define them separately.
// It is recommended that one does NOT use long - use int32_t and int64_t
// explicitly. Explicit long type annotation may go away in the future.
// details: This hack works by defining a _guard_long_unique type, which is
// long iff the compiler has a separate long type and is a dummy type otherwise.
// we then allocate a type id to that _guard_long_unique. If the compiler has a
// separate long type, this allocates a type id for long. Otherwise, it
// allocates a type id for the dummy type, which doesn't matter.
namespace detail {
template <class T>
class _guard_long_unique_dummy final {};
template <class T>
using _guard_long_unique = c10::guts::conditional_t<
    std::is_same<long, int32_t>::value || std::is_same<long, int64_t>::value,
    _guard_long_unique_dummy<T>,
    T>;
} // namespace detail
CAFFE_DECLARE_PREALLOCATED_KNOWN_TYPE(25, detail::_guard_long_unique<long>)
CAFFE_DECLARE_PREALLOCATED_KNOWN_TYPE(
    26,
    detail::_guard_long_unique<std::vector<long>>)

CAFFE_DECLARE_PREALLOCATED_KNOWN_TYPE(27, _CaffeHighestPreallocatedTypeId)
} // namespace caffe2<|MERGE_RESOLUTION|>--- conflicted
+++ resolved
@@ -268,15 +268,10 @@
 }
 
 #ifdef __GXX_RTTI
-<<<<<<< HEAD
 template <class T>
 const char* _typeName(const char* literalName) noexcept {
   std::ignore = literalName; // suppress unused warning
-  static const std::string name = at::demangle(typeid(T).name());
-=======
-  std::ignore = literal_name; // suppress unused warning
   static const std::string name = c10::demangle(typeid(T).name());
->>>>>>> c6f0fe5f
   return name.c_str();
 }
 #else
